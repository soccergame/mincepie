--- conflicted
+++ resolved
@@ -107,12 +107,8 @@
 
 mapreducer.REGISTER_MAPPER(SimpleMatlabMapper)
 
-<<<<<<< HEAD
-
-=======
 # Usually you shouldn't need a reducer for Matlab, but if you want, you can
 # implement one as well.
->>>>>>> 2c675748
 mapreducer.REGISTER_DEFAULT_REDUCER(mapreducer.IdentityReducer)
 
 
